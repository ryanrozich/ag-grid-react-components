# AG Grid React Components

🎉 **Pre-release: Modular Architecture with Minimal Bundle Size!**

A collection of powerful, tree-shakeable React components for AG Grid (v33.3.0+) that enhance your data grid with advanced filtering and state management capabilities. Start with just 25KB or add features as needed.

📖 **[Full Documentation →](./docs/)**
🚀 **[Live Demo →](https://demo.rozich.net/ag-grid-react-components/)**

## 🚀 Features

### 📅 Relative Date Filter

A custom date filter that supports both absolute dates and relative date expressions:

- **Dual Mode Support**: Switch between date picker and expression mode
- **Relative Expressions**: Use expressions like "Today+7d", "StartOfMonth-1M"
- **Comprehensive Operations**: Equals, Not Equals, After, Before, In Range
- **Real-time Validation**: Shows resolved dates for relative expressions

### 🎯 Quick Filter Dropdown

A dropdown component for applying predefined filters quickly:

- **Preset Options**: Pre-configured filter options for common scenarios
- **Customizable**: Define your own filter presets
- **Keyboard Navigation**: Full keyboard support
- **Search Functionality**: Search through options for large lists
- **Icons & Descriptions**: Rich UI with icons and descriptions

### 🔍 Active Filters Display

A component that displays active filters as removable pills:

- **Visual Feedback**: Shows filter column names and values
- **Individual Removal**: Click × to remove specific filters
- **Clear All**: Remove all filters with one click
- **Filter Types**: Handles date, text, and set filters
- **Customizable**: Style with CSS classes

### 🔗 URL State Persistence

Comprehensive grid state persistence with URL synchronization:

- **Full Grid State**: Persists filters, columns, sorting, and grouping
- **URL Compression**: Uses LZ-String for 50-90% smaller URLs
- **Browser History**: Full back/forward navigation support
- **Shareable Links**: Share complete grid configurations
- **Selective Persistence**: Choose which state to include
- **Date Serialization**: Properly handles Date objects

## 📦 Installation

Choose your installation based on your needs:

### Minimal Installation (25KB)

```bash
# Install the complete package (tree-shakeable)
npm install ag-grid-react-components
```

### With React DatePicker (65KB)

```bash
# Install with peer dependencies for date picker
npm install ag-grid-react-components react-datepicker
```

### Full Installation (85KB)

```bash
# Install with all optional dependencies
npm install ag-grid-react-components react-datepicker lz-string
```

## 📋 Requirements

- AG Grid Community or Enterprise v33.3.0+
- React 18 or later
- date-fns v4 or later

## 🔧 Usage

### Minimal Setup (25KB)

```tsx
import { AgGridReact } from "ag-grid-react";
import { createDateFilter } from "ag-grid-react-components";

// Create DateFilter with native HTML5 inputs
const DateFilter = createDateFilter();

const columnDefs = [
  {
    field: "date",
    filter: DateFilter,
    floatingFilter: true,
  },
];
```

### With React DatePicker (65KB)

```tsx
import { createDateFilter, reactDatePickerAdapter } from "ag-grid-react-components";

// Create DateFilter with React DatePicker
const DateFilter = createDateFilter({
  datePickerAdapter: reactDatePickerAdapter,
});
```

### Full Setup Example (85KB)

```tsx
import { AgGridReact } from "ag-grid-react";
import { createDateFilter, createQuickFilterDropdown, createActiveFilters, setupGridStatePersistence, reactDatePickerAdapter } from "ag-grid-react-components";

// Create all components
const DateFilter = createDateFilter({
  datePickerAdapter: reactDatePickerAdapter,
});
const QuickFilterDropdown = createQuickFilterDropdown();
const ActiveFilters = createActiveFilters();

function App() {
  const [gridApi, setGridApi] = useState(null);

  const onGridReady = (params) => {
    setGridApi(params.api);
    // Enable compressed URL state persistence
    setupGridStatePersistence(params.api, {
      compressionAdapter: createLZStringAdapter(),
      useCompression: true,
    });
  };

  return (
    <div>
      <QuickFilterDropdown
        api={gridApi}
        columnId="date"
        options={[
          { id: "today", label: "Today" },
          { id: "week", label: "This Week" },
        ]}
      />

      <AgGridReact columnDefs={columnDefs} onGridReady={onGridReady} rowData={rowData} />
    </div>
  );
}
```

## 🌟 Bundle Sizes

| Use Case                 | Bundle Size |
| ------------------------ | ----------- |
| Just DateFilter (native) | **25KB**    |
| With React DatePicker    | **65KB**    |
| All components           | **85KB**    |

## 🎯 Key Features

### Core Features (25KB minimal)

- ✅ DateFilter with native HTML5 inputs
- ✅ QuickFilterDropdown for preset filters
- ✅ ActiveFilters display component
- ✅ Tree-shakeable architecture

### Optional Features (loaded on demand)

- 📅 React DatePicker integration (+40KB when used)
- 🗜️ LZ-String URL compression (+20KB when used)
- 🎨 Pre-built styles (optional)
- 🔌 Full TypeScript support

````

#### Portal Rendering

The dropdown supports three rendering modes via the `usePortal` prop:

- **`"never"` (default)**: Uses CSS positioning. Best performance for most cases.
- **`"always"`**: Always renders using React Portal. Use when the dropdown is inside containers with `overflow: hidden`.
- **`"auto"`**: Automatically detects if portal is needed (experimental).

```tsx
// Example: Dropdown inside a scrollable container
<div style={{ overflow: "auto", height: "300px" }}>
  <QuickFilterDropdown
    api={api}
    columnId="status"
    options={statusOptions}
    usePortal="always" // Prevents clipping in scrollable container
  />
</div>
````

## 📚 API Documentation

### Date Filter

```typescript
// Factory function with options
const DateFilter = createDateFilter({
  datePickerAdapter?: DatePickerAdapter,  // Optional date picker
  className?: string,                      // Custom CSS class
  styles?: DateFilterStyles               // Custom styles object
});

// Filter parameters
filterParams: {
  buttons?: ['reset', 'apply'],
  closeOnApply?: boolean,
  defaultMode?: 'absolute' | 'relative',
  dateFormat?: string,  // date-fns format

  // Inclusivity settings
  afterInclusive?: boolean,    // >= vs >
  beforeInclusive?: boolean,   // <= vs <
  rangeInclusive?: {
    from?: boolean,
    to?: boolean
  }
}
```

### Quick Filter Dropdown

```typescript
interface QuickFilterOption {
  id: string;
  label: string;
  icon?: string;
  description?: string;
  filterModel?: Record<string, unknown>;
  onSelect?: (api: GridApi) => void;
}

const QuickFilterDropdown = createQuickFilterDropdown();

<QuickFilterDropdown
  api={gridApi}
  columnId="date"
  options={options}
  placeholder="Select filter"
  showDescriptions={true}
  usePortal="never" | "always" | "auto"
/>
```

### Grid State Persistence

```typescript
import { setupGridStatePersistence } from "ag-grid-react-components";

// With compression (enabled by default)
const cleanup = setupGridStatePersistence(gridApi, {
  useCompression: true,
  maxUrlLength: 2000,

  includeFilters: true,
  includeColumns: true,
  includeSort: true,
  includeRowGrouping: true,

  onStateLoad: (state) => console.log("Loaded:", state),
  onStateSave: (state) => console.log("Saved:", state),
});
```

#### Advanced Examples

##### Selective State Persistence

```tsx
// Only persist specific state elements
const cleanup = setupGridStatePersistence(gridApi, {
  includeFilters: true,
  includeColumns: false, // Don't persist column changes
  includeSort: true,
  includeRowGrouping: false, // Don't persist grouping
});
```

##### Manual State Management

```tsx
import { captureGridState, applyGridState } from "ag-grid-react-components";

// Capture current state
const state = captureGridState(gridApi, {
  includeFilters: true,
  includeColumns: true,
});

// Save to localStorage
localStorage.setItem("gridState", JSON.stringify(state));

// Restore from localStorage
const savedState = localStorage.getItem("gridState");
if (savedState) {
  const state = JSON.parse(savedState);
  applyGridState(gridApi, state);
}

// Send to server
const saveToServer = async () => {
  const state = captureGridState(gridApi);
  await fetch("/api/grid-state", {
    method: "POST",
    body: JSON.stringify(state),
  });
};
```

#### Compression Effectiveness

LZ-String compression provides significant URL length reduction:

| State Type            | Original    | Compressed | Reduction |
| --------------------- | ----------- | ---------- | --------- |
| Simple filters        | 312 chars   | 88 chars   | 72%       |
| Complex grid state    | 2,890 chars | 342 chars  | 88%       |
| 10 column definitions | 1,245 chars | 156 chars  | 87%       |

Example compressed URL:

```text
https://app.com/?gridState=N4IgZgpgLghgbgUwHZQKYQPYFMCeEB0IA5gMYD2AdAK4C2E...
```

#### State Persistence Options

You can choose between filter-only persistence or full grid state persistence:

```tsx
// Option 1: Filter persistence only (lightweight)
import { setupFilterStatePersistence } from "ag-grid-react-components";
setupFilterStatePersistence(params.api);

// Option 2: Full grid state persistence (recommended)
import { setupGridStatePersistence } from "ag-grid-react-components";
setupGridStatePersistence(params.api, {
  useCompression: true,
  includeFilters: true,
  includeColumns: true,
  includeSort: true,
});
```

#### Custom State Handlers

```tsx
// Example: Save to server with short ID
const setupServerStatePersistence = (gridApi) => {
  return setupGridStatePersistence(gridApi, {
    maxUrlLength: 100, // Force server storage for long states

    onStateSave: async (state) => {
      const url = new URL(window.location);

      if (JSON.stringify(state).length > 100) {
        // State too large for URL, save to server
        const response = await fetch("/api/grid-state", {
          method: "POST",
          body: JSON.stringify(state),
        });
        const { id } = await response.json();

        // Use short ID in URL
        url.searchParams.set("stateId", id);
      } else {
        // Small state, keep in URL
        url.searchParams.set("gridState", JSON.stringify(state));
      }

      window.history.replaceState({}, "", url);
    },

    onStateLoad: async (state) => {
      const url = new URL(window.location);
      const stateId = url.searchParams.get("stateId");

      if (stateId) {
        // Load from server
        const response = await fetch(`/api/grid-state/${stateId}`);
        return await response.json();
      }

      return state;
    },
  });
};
```

## 📅 Advanced DateFilter Features

### Open-Ended Date Ranges

The DateFilter now supports open-ended date ranges, allowing you to filter dates with only a start or end date:

```tsx
// Filter all dates after January 1, 2024 (no end date)
const filterModel = {
  type: "inRange",
  mode: "absolute",
  dateFrom: new Date("2024-01-01"),
  dateTo: null, // Open-ended to future
};

// Filter all dates before December 31, 2024 (no start date)
const filterModel = {
  type: "inRange",
  mode: "absolute",
  dateFrom: null, // Open-ended from past
  dateTo: new Date("2024-12-31"),
};

// With relative expressions
const filterModel = {
  type: "inRange",
  mode: "relative",
  expressionFrom: "Today-30d",
  expressionTo: null, // All dates from 30 days ago onwards
};
```

### Inclusive/Exclusive Date Filtering

Control whether date boundaries are inclusive or exclusive for precise filtering:

```tsx
const columnDefs = [
  {
    field: "date",
    filter: RelativeDateFilter,
    filterParams: {
      // Make 'after' filter inclusive (>= instead of >)
      afterInclusive: true,

      // Make 'before' filter inclusive (<= instead of <)
      beforeInclusive: true,

      // Control inclusivity for date ranges
      rangeInclusive: {
        from: true, // Include start date (>=)
        to: true, // Include end date (<=)
      },
    },
  },
];
```

You can also set inclusivity per filter instance:

```tsx
// Programmatically set filter with specific inclusivity
api.setFilterModel({
  dateColumn: {
    type: "inRange",
    mode: "absolute",
    dateFrom: new Date("2024-01-01"),
    dateTo: new Date("2024-12-31"),
    fromInclusive: true, // Include January 1st
    toInclusive: false, // Exclude December 31st
  },
});
```

#### Inclusivity Examples

- **Exclusive (default)**: `after 2024-01-01` matches dates > 2024-01-01 (2024-01-02 onwards)
- **Inclusive**: `after 2024-01-01` with `afterInclusive: true` matches dates >= 2024-01-01 (includes 2024-01-01)
- **Range exclusive**: `2024-01-01 to 2024-01-31` matches dates > 2024-01-01 and < 2024-01-31
- **Range inclusive**: `2024-01-01 to 2024-01-31` with `rangeInclusive: {from: true, to: true}` matches dates >= 2024-01-01 and <= 2024-01-31

## 📚 Date Expression Syntax

The Relative Date Filter supports powerful expressions for dynamic date filtering. See the [comprehensive Date Expressions documentation](./docs/DATE_EXPRESSIONS.md) for full details.

### Quick Reference

- **Basic**: `Today`, `StartOfWeek`, `EndOfMonth`, `StartOfYear`
- **Arithmetic**: `Today+7d`, `Today-30d`, `Today+1m`, `Today-1y`
- **Period Start/End**: `StartOfMonth`, `EndOfYear`, `StartOfWeek`, `EndOfWeek`

### Units

- `d` - days
- `w` - weeks
- `m` - months
- `y` - years

📖 [Full Documentation →](./docs/DATE_EXPRESSIONS.md)

## 🎨 Customization

See the [comprehensive Styling Guide](./docs/STYLING_GUIDE.md) for detailed customization options.

### Quick Start

The components use CSS variables for easy theming:

```css
:root {
  --agrc-primary: #2563eb;
  --agrc-border: #e5e7eb;
  --agrc-hover: #f3f4f6;
}
```

### Custom Quick Filter Options

```tsx
const customOptions = [
  {
    id: "all",
    label: "All Items",
    filterModel: null, // Clears filter
  },
  {
    id: "recent",
    label: "Last 7 Days",
    filterModel: {
      mode: "relative",
      type: "inRange",
      expressionFrom: "Today-7d",
      expressionTo: "Today",
    },
  },
];
```

### Styling

The components use CSS modules and can be customized via CSS variables:

```css
:root {
  --agrc-primary: #2563eb;
  --agrc-border: #e5e7eb;
  --agrc-hover: #f3f4f6;
}
```

## 🧪 Testing

Components are thoroughly tested with:

- Unit tests (Vitest + React Testing Library)
- Integration tests with AG Grid
- E2E tests (Playwright)

## ⚠️ Known Issues

### AG Grid v33 setFilterModel Bug

When calling `api.setFilterModel()` programmatically on custom React filter components in AG Grid v33, the filter doesn't properly initialize. This is a known AG Grid bug affecting all v33.x versions.

**Related Issues:**

- [ag-grid/ag-grid#2256](https://github.com/ag-grid/ag-grid/issues/2256)
- [ag-grid/ag-grid#2709](https://github.com/ag-grid/ag-grid/issues/2709)
- [ag-grid/ag-grid#4870](https://github.com/ag-grid/ag-grid/issues/4870)

**Workaround:**

Use the provided `applyFilterModelWithWorkaround` function:

```tsx
import { applyFilterModelWithWorkaround } from "ag-grid-react-components";

// Instead of:
api.setFilterModel({ dateColumn: filterModel });

// Use:
await applyFilterModelWithWorkaround(api, "dateColumn", filterModel);
```

This workaround handles AG Grid v33's Promise-based filter instances and ensures the filter state is properly initialized. It should be removed once AG Grid fixes the underlying issue.

## 🚀 Demo

Live demo available at: <https://demo.rozich.net/ag-grid-react-components/>

The demo is deployed using a custom Cloudflare Workers architecture. See:

- [Demo Router Repository](https://github.com/ryanrozich/demo-router-worker) - The centralized router that serves all demos
- [Deployment Guide](./DEMO-DEPLOYMENT-WORKER.md) - How this demo is deployed

## 📄 License

MIT

## 🤝 Contributing

Contributions are welcome! Please read our contributing guidelines before submitting PRs.
<<<<<<< HEAD
test
=======

### 📋 Issues & Project Management

- **[Open Issues](https://github.com/ryanrozich/ag-grid-react-components/issues)** - Report bugs or request features
- **[Project Board](https://github.com/users/ryanrozich/projects/1)** - Track progress and priorities
- **[Automation Guide](./docs/github-project-automation.md)** - How our label/project sync works

When creating issues, our automation will sync labels to project fields for better organization.

### For AI Agents & Automation

- **[GitHub Project Automation](./docs/github-project-automation.md)** - How issue labels sync to project fields
- **[CLAUDE.md](./CLAUDE.md)** - Instructions for AI assistants working with this codebase
>>>>>>> d0eff289
<|MERGE_RESOLUTION|>--- conflicted
+++ resolved
@@ -599,9 +599,6 @@
 ## 🤝 Contributing
 
 Contributions are welcome! Please read our contributing guidelines before submitting PRs.
-<<<<<<< HEAD
-test
-=======
 
 ### 📋 Issues & Project Management
 
@@ -614,5 +611,4 @@
 ### For AI Agents & Automation
 
 - **[GitHub Project Automation](./docs/github-project-automation.md)** - How issue labels sync to project fields
-- **[CLAUDE.md](./CLAUDE.md)** - Instructions for AI assistants working with this codebase
->>>>>>> d0eff289
+- **[CLAUDE.md](./CLAUDE.md)** - Instructions for AI assistants working with this codebase