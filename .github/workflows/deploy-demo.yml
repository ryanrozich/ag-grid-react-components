name: Deploy Demo

on:
  push:
    branches:
      - main
  workflow_dispatch:
    inputs:
      deploy_path:
        description: "Deploy path (e.g., ag-grid-react-components or ag-grid-react-components-test)"
        required: false
        default: "ag-grid-react-components"
        type: string

permissions:
  contents: read

jobs:
  deploy:
    name: Deploy Demo to Cloudflare
    runs-on: ubuntu-latest

    steps:
      - name: Checkout code
        uses: actions/checkout@v4

      - name: Setup Node.js
        uses: actions/setup-node@v4
        with:
          node-version: "20"
          cache: "npm"

      - name: Install dependencies
        run: npm ci

      - name: Install API dependencies
        run: cd api && npm install

      - name: Build demo
        env:
          GITHUB_EVENT_NAME: ${{ github.event_name }}
          GITHUB_REF: ${{ github.ref }}
          DEPLOY_PATH: ${{ github.event.inputs.deploy_path || 'ag-grid-react-components' }}
          VITE_BASE_PATH: /ag-grid-react-components/
        run: |
          # Generate version info
          node scripts/generate-version-info.js

          # Build demo
          npm run build:demo

      - name: Install Wrangler
        run: npm install -g wrangler

      - name: Deploy to Cloudflare R2
        env:
          CLOUDFLARE_API_TOKEN: ${{ secrets.CLOUDFLARE_API_TOKEN }}
          CLOUDFLARE_ACCOUNT_ID: ${{ secrets.CLOUDFLARE_ACCOUNT_ID }}
        run: |
          # Determine deploy path
<<<<<<< HEAD
          DEPLOY_PATH="${{ github.event.inputs.deploy_path || 'ag-grid-react-components' }}"
=======
          DEPLOY_PATH="ag-grid-react-components"
>>>>>>> d0eff289
          echo "Deploying to path: $DEPLOY_PATH"

          # Upload demo assets to R2
          # First, clean up the existing files
          echo "Removing old files from R2..."
          wrangler r2 object delete "rozich-demos/$DEPLOY_PATH/" --remote --recursive || true

          # Upload all files from dist-demo
          echo "Uploading new files to R2..."
          cd dist-demo
          find . -type f | while read -r file; do
            # Remove leading ./ from the file path
            file_path="${file#./}"
            echo "Uploading: $file_path"
            wrangler r2 object put "rozich-demos/$DEPLOY_PATH/$file_path" --file="$file" --remote
          done

      - name: Update demo metadata
        env:
          CLOUDFLARE_API_TOKEN: ${{ secrets.CLOUDFLARE_API_TOKEN }}
          CLOUDFLARE_ACCOUNT_ID: ${{ secrets.CLOUDFLARE_ACCOUNT_ID }}
          CLOUDFLARE_KV_NAMESPACE_ID: ${{ secrets.CLOUDFLARE_KV_NAMESPACE_ID }}
        run: |
          # Update KV metadata to register demo with router
          DEPLOY_PATH="ag-grid-react-components"

          wrangler kv key put "$DEPLOY_PATH" \
            '{"name": "AG Grid React Components", "description": "Tree-shakeable React filter components for AG Grid", "updated": "'$(date -u +%Y-%m-%dT%H:%M:%SZ)'"}' \
            --namespace-id="$CLOUDFLARE_KV_NAMESPACE_ID" \
            --remote

      - name: Deploy API Worker
        env:
          CLOUDFLARE_API_TOKEN: ${{ secrets.CLOUDFLARE_API_TOKEN }}
          CLOUDFLARE_ACCOUNT_ID: ${{ secrets.CLOUDFLARE_ACCOUNT_ID }}
        run: |
          cd api
          npx wrangler deploy --env production

      - name: Purge Cloudflare cache
        env:
          CLOUDFLARE_API_TOKEN: ${{ secrets.CLOUDFLARE_API_TOKEN }}
          CLOUDFLARE_ZONE_ID: ${{ secrets.CLOUDFLARE_ZONE_ID }}
        run: |
          # Purge cache for the demo path
          curl -X POST "https://api.cloudflare.com/client/v4/zones/$CLOUDFLARE_ZONE_ID/purge_cache" \
            -H "Authorization: Bearer $CLOUDFLARE_API_TOKEN" \
            -H "Content-Type: application/json" \
            --data '{"files":["https://demo.rozich.net/ag-grid-react-components/*"]}'<|MERGE_RESOLUTION|>--- conflicted
+++ resolved
@@ -5,12 +5,6 @@
     branches:
       - main
   workflow_dispatch:
-    inputs:
-      deploy_path:
-        description: "Deploy path (e.g., ag-grid-react-components or ag-grid-react-components-test)"
-        required: false
-        default: "ag-grid-react-components"
-        type: string
 
 permissions:
   contents: read
@@ -40,7 +34,7 @@
         env:
           GITHUB_EVENT_NAME: ${{ github.event_name }}
           GITHUB_REF: ${{ github.ref }}
-          DEPLOY_PATH: ${{ github.event.inputs.deploy_path || 'ag-grid-react-components' }}
+          DEPLOY_PATH: ag-grid-react-components
           VITE_BASE_PATH: /ag-grid-react-components/
         run: |
           # Generate version info
@@ -58,11 +52,7 @@
           CLOUDFLARE_ACCOUNT_ID: ${{ secrets.CLOUDFLARE_ACCOUNT_ID }}
         run: |
           # Determine deploy path
-<<<<<<< HEAD
-          DEPLOY_PATH="${{ github.event.inputs.deploy_path || 'ag-grid-react-components' }}"
-=======
           DEPLOY_PATH="ag-grid-react-components"
->>>>>>> d0eff289
           echo "Deploying to path: $DEPLOY_PATH"
 
           # Upload demo assets to R2
