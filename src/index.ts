--- conflicted
+++ resolved
@@ -77,20 +77,18 @@
   type GridStateOptions,
 } from "./utils/gridStateUtils";
 
-<<<<<<< HEAD
 // Preset Storage Engine
 export {
   PresetStorageEngine,
   LocalStorageAdapter,
 } from "./utils/presetStorage";
 export type {
-  FilterPreset,
   StorageAdapter,
   PresetStorageOptions,
   PresetValidationError,
   PresetStorageState,
 } from "./utils/presetStorage";
-=======
+
 // Preset System exports
 export {
   PresetManager,
@@ -114,7 +112,6 @@
   PresetSystem,
   TemplateOptions,
 } from "./utils/presetSystem";
->>>>>>> ca340912
 
 // AG Grid Workarounds
 export { applyFilterModelWithWorkaround } from "./components/QuickFilterDropdown/utils/agGridWorkaround";
