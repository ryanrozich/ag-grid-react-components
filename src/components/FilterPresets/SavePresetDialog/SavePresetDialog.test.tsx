import { describe, it, expect, vi, beforeEach } from "vitest";
import { render, screen, waitFor, fireEvent } from "@testing-library/react";
import userEvent from "@testing-library/user-event";
import { SavePresetDialog } from "./index";
import type { SavePresetDialogProps } from "../types";

const mockFilterModel = {
  date: { type: "after", mode: "relative", expressionFrom: "Today-7d" },
  status: { type: "equals", value: "active" },
};

describe("SavePresetDialog", () => {
  const defaultProps: SavePresetDialogProps = {
    isOpen: true,
    onClose: vi.fn(),
    onSave: vi.fn(),
    existingNames: ["Existing Preset", "Another Preset"],
    currentFilterModel: mockFilterModel,
  };

  beforeEach(() => {
    vi.clearAllMocks();
  });

  describe("Rendering", () => {
    it("should render dialog when open", () => {
      render(<SavePresetDialog {...defaultProps} />);
      expect(screen.getByRole("dialog")).toBeInTheDocument();
      expect(screen.getByText("Save Filter Preset")).toBeInTheDocument();
    });

    it("should not render dialog when closed", () => {
      render(<SavePresetDialog {...defaultProps} isOpen={false} />);
      expect(screen.queryByRole("dialog")).not.toBeInTheDocument();
    });

    it("should render all form fields", () => {
      render(<SavePresetDialog {...defaultProps} />);

      expect(screen.getByLabelText("Name")).toBeInTheDocument();
      expect(screen.getByLabelText("Description")).toBeInTheDocument();
      expect(screen.getByLabelText("Tags")).toBeInTheDocument();
      expect(
        screen.getByLabelText("Set as default preset"),
      ).toBeInTheDocument();
    });

    it("should render storage info when provided", () => {
      const storageInfo = { used: 80, total: 100, percentage: 80 };
      render(<SavePresetDialog {...defaultProps} storageInfo={storageInfo} />);

      expect(
        screen.getByText("Storage: 80% used (80/100 KB)"),
      ).toBeInTheDocument();
      expect(screen.getByRole("progressbar")).toHaveAttribute(
        "aria-valuenow",
        "80",
      );
    });

    it("should show storage warning when near limit", () => {
      const storageInfo = { used: 95, total: 100, percentage: 95 };
      render(<SavePresetDialog {...defaultProps} storageInfo={storageInfo} />);

      expect(screen.getByText(/Storage almost full/i)).toBeInTheDocument();
    });
  });

  describe("Form Validation", () => {
    it("should disable save button when name is empty", () => {
      render(<SavePresetDialog {...defaultProps} />);

      const saveButton = screen.getByRole("button", { name: "Save" });
      expect(saveButton).toBeDisabled();
    });

    it("should enable save button when name is provided", async () => {
      const user = userEvent.setup();
      render(<SavePresetDialog {...defaultProps} />);

      const nameInput = screen.getByLabelText("Name");
      await user.type(nameInput, "My New Preset");

      const saveButton = screen.getByRole("button", { name: "Save" });
      expect(saveButton).not.toBeDisabled();
    });

    it("should show error for duplicate name", async () => {
      const user = userEvent.setup();
      render(<SavePresetDialog {...defaultProps} />);

      const nameInput = screen.getByLabelText("Name");
      await user.type(nameInput, "Existing Preset");

      await waitFor(() => {
        expect(
          screen.getByText("A preset with this name already exists"),
        ).toBeInTheDocument();
      });

      const saveButton = screen.getByRole("button", { name: "Save" });
      expect(saveButton).toBeDisabled();
    });

    it("should validate tags format", async () => {
      const user = userEvent.setup();
      render(<SavePresetDialog {...defaultProps} />);

      const tagsInput = screen.getByLabelText("Tags");
      await user.type(tagsInput, "tag1, tag-2, tag_3");

      expect(screen.queryByText(/Invalid tag format/)).not.toBeInTheDocument();
    });

    it("should show error for invalid tag characters", async () => {
      render(<SavePresetDialog {...defaultProps} />);

      const tagsInput = screen.getByLabelText("Tags") as HTMLInputElement;
      fireEvent.change(tagsInput, { target: { value: "tag1, tag@2, tag#3" } });

      await waitFor(
        () => {
          expect(
            screen.getByText(/Tags can only contain/i),
          ).toBeInTheDocument();
        },
        { timeout: 3000 },
      );
    });
  });

  describe("Form Interaction", () => {
    it.skip("should update form fields", async () => {
      const user = userEvent.setup();
      render(<SavePresetDialog {...defaultProps} />);

      const nameInput = screen.getByLabelText("Name") as HTMLInputElement;
      const descInput = screen.getByLabelText(
        "Description",
      ) as HTMLTextAreaElement;
      const tagsInput = screen.getByLabelText("Tags") as HTMLInputElement;
      const defaultCheckbox = screen.getByLabelText(
        "Set as default preset",
      ) as HTMLInputElement;

      // Clear and type in each field individually
      await user.clear(nameInput);
      await user.type(nameInput, "Test Preset");

      await user.clear(descInput);
      await user.type(descInput, "Test description");

      await user.clear(tagsInput);
      await user.type(tagsInput, "test, demo");

      await user.click(defaultCheckbox);

      expect(nameInput.value).toBe("Test Preset");
      expect(descInput.value).toBe("Test description");
      expect(tagsInput.value).toBe("test, demo");
      expect(defaultCheckbox.checked).toBe(true);
    });

    it("should trim whitespace from inputs", async () => {
      const user = userEvent.setup({ delay: null });
      const onSave = vi.fn();
      render(<SavePresetDialog {...defaultProps} onSave={onSave} />);

<<<<<<< HEAD
      const nameInput = screen.getByLabelText("Name");
      const tagsInput = screen.getByLabelText("Tags");

      await user.clear(nameInput);
      await user.type(nameInput, "  Test Preset  ");

      await user.clear(tagsInput);
      await user.type(tagsInput, " tag1 , tag2 , tag3 ");
=======
      const nameInput = screen.getByLabelText("Name") as HTMLInputElement;
      const tagsInput = screen.getByLabelText("Tags") as HTMLInputElement;

      // Use fireEvent to set values directly
      fireEvent.change(nameInput, { target: { value: "  Test Preset  " } });
      fireEvent.change(tagsInput, {
        target: { value: " tag1 , tag2 , tag3 " },
      });
>>>>>>> 5b4b7031

      await user.click(screen.getByRole("button", { name: "Save" }));

      expect(onSave).toHaveBeenCalledWith(
        expect.objectContaining({
          name: "Test Preset",
          tags: ["tag1", "tag2", "tag3"],
        }),
      );
    });
  });

  describe("Save Functionality", () => {
    it("should call onSave with correct data", async () => {
      const user = userEvent.setup({ delay: null });
      const onSave = vi.fn();
      render(<SavePresetDialog {...defaultProps} onSave={onSave} />);

<<<<<<< HEAD
      const nameInput = screen.getByLabelText("Name");
      const descInput = screen.getByLabelText("Description");
      const tagsInput = screen.getByLabelText("Tags");

      await user.clear(nameInput);
      await user.type(nameInput, "My Preset");

      await user.clear(descInput);
      await user.type(descInput, "My description");

      await user.clear(tagsInput);
      await user.type(tagsInput, "tag1, tag2");
=======
      // Use fireEvent for more reliable input
      const nameInput = screen.getByLabelText("Name") as HTMLInputElement;
      const descInput = screen.getByLabelText(
        "Description",
      ) as HTMLTextAreaElement;
      const tagsInput = screen.getByLabelText("Tags") as HTMLInputElement;

      fireEvent.change(nameInput, { target: { value: "My Preset" } });
      fireEvent.change(descInput, { target: { value: "My description" } });
      fireEvent.change(tagsInput, { target: { value: "tag1, tag2" } });
>>>>>>> 5b4b7031

      await user.click(screen.getByLabelText("Set as default preset"));

      await user.click(screen.getByRole("button", { name: "Save" }));

      expect(onSave).toHaveBeenCalledWith({
        name: "My Preset",
        description: "My description",
        tags: ["tag1", "tag2"],
        isDefault: true,
        filterModel: mockFilterModel,
      });
    });

    it("should close dialog after successful save", async () => {
      const user = userEvent.setup();
      const onClose = vi.fn();
      render(<SavePresetDialog {...defaultProps} onClose={onClose} />);

      await user.type(screen.getByLabelText("Name"), "My Preset");
      await user.click(screen.getByRole("button", { name: "Save" }));

      expect(onClose).toHaveBeenCalled();
    });

    it("should reset form after save", async () => {
      const user = userEvent.setup();
      const { rerender } = render(<SavePresetDialog {...defaultProps} />);

      await user.type(screen.getByLabelText("Name"), "My Preset");
      await user.click(screen.getByRole("button", { name: "Save" }));

      // Reopen dialog
      rerender(<SavePresetDialog {...defaultProps} isOpen={false} />);
      rerender(<SavePresetDialog {...defaultProps} isOpen={true} />);

      const nameInput = screen.getByLabelText("Name") as HTMLInputElement;
      expect(nameInput.value).toBe("");
    });
  });

  describe("Cancel Functionality", () => {
    it("should call onClose when cancel is clicked", async () => {
      const user = userEvent.setup();
      const onClose = vi.fn();
      render(<SavePresetDialog {...defaultProps} onClose={onClose} />);

      await user.click(screen.getByRole("button", { name: "Cancel" }));
      expect(onClose).toHaveBeenCalled();
    });

    it("should reset form when cancelled", async () => {
      const user = userEvent.setup();
      const { rerender } = render(<SavePresetDialog {...defaultProps} />);

      await user.type(screen.getByLabelText("Name"), "My Preset");
      await user.click(screen.getByRole("button", { name: "Cancel" }));

      // Reopen dialog
      rerender(<SavePresetDialog {...defaultProps} isOpen={false} />);
      rerender(<SavePresetDialog {...defaultProps} isOpen={true} />);

      const nameInput = screen.getByLabelText("Name") as HTMLInputElement;
      expect(nameInput.value).toBe("");
    });
  });

  describe("Keyboard Interaction", () => {
    it("should close on Escape key", async () => {
      const user = userEvent.setup();
      const onClose = vi.fn();
      render(<SavePresetDialog {...defaultProps} onClose={onClose} />);

      await user.keyboard("{Escape}");
      expect(onClose).toHaveBeenCalled();
    });

    it("should submit form on Enter in name field", async () => {
      const user = userEvent.setup();
      const onSave = vi.fn();
      render(<SavePresetDialog {...defaultProps} onSave={onSave} />);

      const nameInput = screen.getByLabelText("Name");
      await user.type(nameInput, "My Preset{Enter}");

      expect(onSave).toHaveBeenCalled();
    });

    it("should not submit on Enter in textarea", async () => {
      const user = userEvent.setup({ delay: null });
      const onSave = vi.fn();
      render(<SavePresetDialog {...defaultProps} onSave={onSave} />);

<<<<<<< HEAD
      const nameInput = screen.getByLabelText("Name");
      const textarea = screen.getByLabelText(
        "Description",
      ) as HTMLTextAreaElement;

      await user.clear(nameInput);
      await user.type(nameInput, "My Preset");

      await user.clear(textarea);
      await user.type(textarea, "Line 1{Enter}Line 2");

      expect(onSave).not.toHaveBeenCalled();
      // The value should contain both lines
      expect(textarea.value).toBe("Line 1\nLine 2");
=======
      await user.type(screen.getByLabelText("Name"), "My Preset");

      // Use fireEvent to directly set the textarea value with newline
      const descTextarea = screen.getByLabelText(
        "Description",
      ) as HTMLTextAreaElement;
      fireEvent.change(descTextarea, { target: { value: "Line 1\nLine 2" } });

      // Simulate Enter key press on the textarea
      fireEvent.keyDown(descTextarea, { key: "Enter", code: "Enter" });

      expect(onSave).not.toHaveBeenCalled();
      expect(descTextarea.value).toBe("Line 1\nLine 2");
>>>>>>> 5b4b7031
    });
  });

  describe("Custom Render Content", () => {
    it("should render custom content when renderContent provided", () => {
      const CustomContent = ({ formData, onChange, onSubmit }: any) => (
        <div data-testid="custom-content">
          <input
            value={formData.name}
            onChange={(e) => onChange({ name: e.target.value })}
            data-testid="custom-name"
          />
          <button onClick={onSubmit}>Custom Save</button>
        </div>
      );

      render(
        <SavePresetDialog
          {...defaultProps}
          renderContent={(props) => <CustomContent {...props} />}
        />,
      );

      expect(screen.getByTestId("custom-content")).toBeInTheDocument();
      expect(screen.getByTestId("custom-name")).toBeInTheDocument();
      expect(screen.getByText("Custom Save")).toBeInTheDocument();
    });
  });

  describe("Accessibility", () => {
    it("should have proper ARIA attributes", () => {
      render(<SavePresetDialog {...defaultProps} />);

      const dialog = screen.getByRole("dialog");
      expect(dialog).toHaveAttribute("aria-labelledby");
      expect(dialog).toHaveAttribute("aria-modal", "true");

      const nameInput = screen.getByLabelText("Name");
      expect(nameInput).toHaveAttribute("aria-required", "true");
      expect(nameInput).toHaveAttribute("aria-invalid", "false");
    });

    it("should mark invalid fields with aria-invalid", async () => {
      const user = userEvent.setup();
      render(<SavePresetDialog {...defaultProps} />);

      const nameInput = screen.getByLabelText("Name");
      await user.type(nameInput, "Existing Preset");

      await waitFor(() => {
        expect(nameInput).toHaveAttribute("aria-invalid", "true");
        expect(nameInput).toHaveAttribute("aria-describedby");
      });
    });

    it("should focus name input when opened", async () => {
      render(<SavePresetDialog {...defaultProps} />);

      await waitFor(() => {
        expect(screen.getByLabelText("Name")).toHaveFocus();
      });
    });
  });

  describe("Edge Cases", () => {
    it("should handle empty existingNames array", () => {
      render(<SavePresetDialog {...defaultProps} existingNames={[]} />);
      expect(screen.getByRole("dialog")).toBeInTheDocument();
    });

    it("should handle undefined currentFilterModel", async () => {
      const user = userEvent.setup();
      const onSave = vi.fn();
      render(
        <SavePresetDialog
          {...defaultProps}
          currentFilterModel={undefined}
          onSave={onSave}
        />,
      );

      await user.type(screen.getByLabelText("Name"), "Test");
      await user.click(screen.getByRole("button", { name: "Save" }));

      expect(onSave).toHaveBeenCalledWith(
        expect.objectContaining({
          filterModel: {},
        }),
      );
    });

    it("should handle rapid open/close", async () => {
      const { rerender } = render(<SavePresetDialog {...defaultProps} />);

      rerender(<SavePresetDialog {...defaultProps} isOpen={false} />);
      rerender(<SavePresetDialog {...defaultProps} isOpen={true} />);
      rerender(<SavePresetDialog {...defaultProps} isOpen={false} />);
      rerender(<SavePresetDialog {...defaultProps} isOpen={true} />);

      expect(screen.getByRole("dialog")).toBeInTheDocument();
    });
  });
});<|MERGE_RESOLUTION|>--- conflicted
+++ resolved
@@ -162,20 +162,10 @@
     });
 
     it("should trim whitespace from inputs", async () => {
-      const user = userEvent.setup({ delay: null });
+      const user = userEvent.setup();
       const onSave = vi.fn();
       render(<SavePresetDialog {...defaultProps} onSave={onSave} />);
 
-<<<<<<< HEAD
-      const nameInput = screen.getByLabelText("Name");
-      const tagsInput = screen.getByLabelText("Tags");
-
-      await user.clear(nameInput);
-      await user.type(nameInput, "  Test Preset  ");
-
-      await user.clear(tagsInput);
-      await user.type(tagsInput, " tag1 , tag2 , tag3 ");
-=======
       const nameInput = screen.getByLabelText("Name") as HTMLInputElement;
       const tagsInput = screen.getByLabelText("Tags") as HTMLInputElement;
 
@@ -184,7 +174,6 @@
       fireEvent.change(tagsInput, {
         target: { value: " tag1 , tag2 , tag3 " },
       });
->>>>>>> 5b4b7031
 
       await user.click(screen.getByRole("button", { name: "Save" }));
 
@@ -199,24 +188,10 @@
 
   describe("Save Functionality", () => {
     it("should call onSave with correct data", async () => {
-      const user = userEvent.setup({ delay: null });
+      const user = userEvent.setup();
       const onSave = vi.fn();
       render(<SavePresetDialog {...defaultProps} onSave={onSave} />);
 
-<<<<<<< HEAD
-      const nameInput = screen.getByLabelText("Name");
-      const descInput = screen.getByLabelText("Description");
-      const tagsInput = screen.getByLabelText("Tags");
-
-      await user.clear(nameInput);
-      await user.type(nameInput, "My Preset");
-
-      await user.clear(descInput);
-      await user.type(descInput, "My description");
-
-      await user.clear(tagsInput);
-      await user.type(tagsInput, "tag1, tag2");
-=======
       // Use fireEvent for more reliable input
       const nameInput = screen.getByLabelText("Name") as HTMLInputElement;
       const descInput = screen.getByLabelText(
@@ -227,7 +202,6 @@
       fireEvent.change(nameInput, { target: { value: "My Preset" } });
       fireEvent.change(descInput, { target: { value: "My description" } });
       fireEvent.change(tagsInput, { target: { value: "tag1, tag2" } });
->>>>>>> 5b4b7031
 
       await user.click(screen.getByLabelText("Set as default preset"));
 
@@ -317,26 +291,10 @@
     });
 
     it("should not submit on Enter in textarea", async () => {
-      const user = userEvent.setup({ delay: null });
+      const user = userEvent.setup();
       const onSave = vi.fn();
       render(<SavePresetDialog {...defaultProps} onSave={onSave} />);
 
-<<<<<<< HEAD
-      const nameInput = screen.getByLabelText("Name");
-      const textarea = screen.getByLabelText(
-        "Description",
-      ) as HTMLTextAreaElement;
-
-      await user.clear(nameInput);
-      await user.type(nameInput, "My Preset");
-
-      await user.clear(textarea);
-      await user.type(textarea, "Line 1{Enter}Line 2");
-
-      expect(onSave).not.toHaveBeenCalled();
-      // The value should contain both lines
-      expect(textarea.value).toBe("Line 1\nLine 2");
-=======
       await user.type(screen.getByLabelText("Name"), "My Preset");
 
       // Use fireEvent to directly set the textarea value with newline
@@ -350,7 +308,6 @@
 
       expect(onSave).not.toHaveBeenCalled();
       expect(descTextarea.value).toBe("Line 1\nLine 2");
->>>>>>> 5b4b7031
     });
   });
 
