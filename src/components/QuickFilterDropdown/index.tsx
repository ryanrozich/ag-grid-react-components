--- conflicted
+++ resolved
@@ -127,11 +127,7 @@
     } catch (error) {
       console.warn("[QuickFilterDropdown] Error getting active filter:", error);
     }
-<<<<<<< HEAD
-  }, [api, columnId, options, enablePresets, presets]);
-=======
   }, [api, columnId, allOptions]);
->>>>>>> ca340912
 
   // Calculate dropdown position (only used when portal is enabled)
   const calculateDropdownPosition = useCallback(() => {
@@ -420,17 +416,10 @@
         .join("")}` as keyof typeof styles
     ];
 
-<<<<<<< HEAD
-  // Render dropdown content (reused for both portal and non-portal)
-  const renderDropdownContent = () => (
-    <>
-      {options.length > 10 && (
-=======
   // Render the dropdown content
   const renderDropdownContent = () => (
     <>
       {allOptions.length > 10 && (
->>>>>>> ca340912
         <div className={styles.searchContainer}>
           <input
             ref={searchInputRef}
@@ -452,131 +441,10 @@
         </div>
       )}
 
-<<<<<<< HEAD
-      {/* Preset Section */}
-      {enablePresets && presets && (
-        <div className={styles.presetSection}>
-          <div className={styles.sectionHeader}>
-            <h3 className={styles.sectionTitle}>Filter Presets</h3>
-            {enablePresets.allowSave && (
-              <button
-                type="button"
-                className={styles.saveButton}
-                onClick={() => setShowSaveDialog(true)}
-                aria-label="Save current filter as preset"
-              >
-                Save
-              </button>
-            )}
-          </div>
-
-          {enablePresets.renderPresetSelector ? (
-            enablePresets.renderPresetSelector({
-              presets: [
-                ...(enablePresets.systemPresets || []),
-                ...(presets?.presets || []),
-              ],
-              activePresetId: activePresetId || undefined,
-              onPresetSelect: handlePresetSelect,
-            })
-          ) : (
-            <div className={styles.presetList}>
-              {[
-                ...(enablePresets.systemPresets || []),
-                ...(presets?.presets || []),
-              ].map((preset) => (
-                <button
-                  key={preset.id}
-                  type="button"
-                  className={`${styles.presetItem} ${
-                    preset.id === activePresetId ? styles.presetItemActive : ""
-                  }`}
-                  onClick={() => handlePresetSelect(preset)}
-                  aria-selected={preset.id === activePresetId}
-                >
-                  <span className={styles.presetName}>{preset.name}</span>
-                  {preset.isSystem && (
-                    <span className={styles.systemBadge}>System</span>
-                  )}
-                </button>
-              ))}
-            </div>
-          )}
-
-          {enablePresets.allowManage && (
-            <button
-              type="button"
-              className={styles.manageLink}
-              onClick={() => {
-                setState((prev) => ({ ...prev, isOpen: false }));
-                enablePresets.onManageClick?.();
-              }}
-              aria-label="Manage presets"
-            >
-              Manage presets
-            </button>
-          )}
-
-          <div className={styles.divider} />
-        </div>
-      )}
-
-      {/* Quick Filters Section */}
-      {options.length > 0 && (
-        <div className={styles.sectionHeader}>
-          <h3 className={styles.sectionTitle}>Quick Filters</h3>
-        </div>
-      )}
-
-=======
->>>>>>> ca340912
       <div className={styles.optionsList}>
         {filteredOptions.length === 0 ? (
           <div className={styles.emptyState}>No matching filters</div>
         ) : (
-<<<<<<< HEAD
-          filteredOptions.map((option, index) => {
-            const isSelected = option.id === state.selectedOption?.id;
-            const isHighlighted = index === state.highlightedIndex;
-
-            return (
-              <button
-                key={option.id || index}
-                ref={(el) => {
-                  optionRefs.current[index] = el;
-                }}
-                type="button"
-                className={`${styles.option} ${
-                  isSelected ? styles.optionSelected : ""
-                } ${isHighlighted ? styles.optionHighlighted : ""}`}
-                onClick={() => handleSelectOption(option)}
-                onMouseEnter={() =>
-                  setState((prev) => ({
-                    ...prev,
-                    highlightedIndex: index,
-                  }))
-                }
-                role="option"
-                aria-selected={isSelected}
-                data-testid={`quick-filter-option-${option.id || index}`}
-              >
-                <div className={styles.optionContent}>
-                  <span className={styles.optionLabel}>{option.label}</span>
-                  {showDescriptions && option.description && (
-                    <span className={styles.optionDescription}>
-                      {option.description}
-                    </span>
-                  )}
-                </div>
-                {isSelected && (
-                  <span className={styles.optionCheckmark}>
-                    <CheckIcon className={styles.checkIcon} />
-                  </span>
-                )}
-              </button>
-            );
-          })
-=======
           <>
             {/* Render system presets first */}
             {(() => {
@@ -709,7 +577,6 @@
               );
             })()}
           </>
->>>>>>> ca340912
         )}
       </div>
     </>
