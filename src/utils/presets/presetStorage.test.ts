import { describe, it, expect, vi, beforeEach, afterEach } from "vitest";
import type { UserPreset, PresetStorageAdapter, StorageInfo } from "./types";

// Mock localStorage
const localStorageMock = (() => {
  let store: Record<string, string> = {};

  return {
    getItem: vi.fn((key: string) => store[key] || null),
    setItem: vi.fn((key: string, value: string) => {
      store[key] = value;
    }),
    removeItem: vi.fn((key: string) => {
      delete store[key];
    }),
    clear: vi.fn(() => {
      store = {};
    }),
    get length() {
      return Object.keys(store).length;
    },
    key: vi.fn((index: number) => {
      const keys = Object.keys(store);
      return keys[index] || null;
    }),
  };
})();

Object.defineProperty(window, "localStorage", {
  value: localStorageMock,
  writable: true,
});

// Test implementation placeholder - will be replaced with actual implementation
class LocalStoragePresetAdapter implements PresetStorageAdapter {
  constructor(private storageKey = "ag-grid-filter-presets") {}

  async getAll(): Promise<UserPreset[]> {
    const data = localStorage.getItem(this.storageKey);
    if (!data) return [];

    try {
      return JSON.parse(data);
    } catch {
      return [];
    }
  }

  async get(id: string): Promise<UserPreset | null> {
    const presets = await this.getAll();
    return presets.find((p) => p.id === id) || null;
  }

  async save(preset: UserPreset): Promise<void> {
    const presets = await this.getAll();
    const existingIndex = presets.findIndex((p) => p.id === preset.id);

    if (existingIndex >= 0) {
      presets[existingIndex] = preset;
    } else {
      presets.push(preset);
    }

    localStorage.setItem(this.storageKey, JSON.stringify(presets));
  }

  async update(id: string, updates: Partial<UserPreset>): Promise<void> {
    const preset = await this.get(id);
    if (!preset) {
      throw new Error(`Preset with id ${id} not found`);
    }

    const updated = {
      ...preset,
      ...updates,
      updatedAt: new Date().toISOString(),
    };
    await this.save(updated);
  }

  async delete(id: string): Promise<void> {
    const presets = await this.getAll();
    const filtered = presets.filter((p) => p.id !== id);
    localStorage.setItem(this.storageKey, JSON.stringify(filtered));
  }

  async clear(): Promise<void> {
    localStorage.removeItem(this.storageKey);
  }

  async getInfo(): Promise<StorageInfo> {
    const presets = await this.getAll();
    const dataSize = new TextEncoder().encode(JSON.stringify(presets)).length;

    // Estimate quota (5MB for localStorage)
    const quota = 5 * 1024 * 1024;

    return {
      used: dataSize,
      available: Math.max(0, quota - dataSize),
      quota,
      count: presets.length,
      compressed: false,
    };
  }
}

describe("PresetStorage - LocalStorage Adapter", () => {
  let storage: LocalStoragePresetAdapter;

  beforeEach(() => {
    localStorageMock.clear();
    vi.clearAllMocks();
    storage = new LocalStoragePresetAdapter();
  });

  afterEach(() => {
    localStorageMock.clear();
  });

  describe("getAll", () => {
    it("should return empty array when no presets exist", async () => {
      const presets = await storage.getAll();
      expect(presets).toEqual([]);
    });

    it("should return all stored presets", async () => {
      const mockPresets: UserPreset[] = [
        {
          id: "1",
          name: "Test Preset 1",
          type: "user",
          gridState: {
            filterModel: { status: { type: "equals", filter: "active" } },
          },
          createdAt: "2023-01-01T00:00:00.000Z",
          updatedAt: "2023-01-01T00:00:00.000Z",
        },
        {
          id: "2",
          name: "Test Preset 2",
          type: "user",
          gridState: {
            filterModel: { date: { type: "after", dateFrom: "2023-01-01" } },
          },
          createdAt: "2023-01-02T00:00:00.000Z",
          updatedAt: "2023-01-02T00:00:00.000Z",
        },
      ];

      localStorageMock.setItem(
        "ag-grid-filter-presets",
        JSON.stringify(mockPresets),
      );

      const presets = await storage.getAll();
      expect(presets).toEqual(mockPresets);
    });

    it("should handle corrupted data gracefully", async () => {
      localStorageMock.setItem("ag-grid-filter-presets", "invalid json");

      const presets = await storage.getAll();
      expect(presets).toEqual([]);
    });
  });

  describe("get", () => {
    it("should return null for non-existent preset", async () => {
      const preset = await storage.get("non-existent");
      expect(preset).toBeNull();
    });

    it("should return specific preset by id", async () => {
      const mockPreset: UserPreset = {
        id: "test-id",
        name: "Test Preset",
        type: "user",
        gridState: { filterModel: {} },
        createdAt: "2023-01-01T00:00:00.000Z",
        updatedAt: "2023-01-01T00:00:00.000Z",
      };

      localStorageMock.setItem(
        "ag-grid-filter-presets",
        JSON.stringify([mockPreset]),
      );

      const preset = await storage.get("test-id");
      expect(preset).toEqual(mockPreset);
    });
  });

  describe("save", () => {
    it("should save new preset", async () => {
      const newPreset: UserPreset = {
        id: "new-preset",
        name: "New Preset",
        type: "user",
        gridState: {
          filterModel: { status: { type: "equals", filter: "pending" } },
        },
        createdAt: "2023-01-01T00:00:00.000Z",
        updatedAt: "2023-01-01T00:00:00.000Z",
      };

      await storage.save(newPreset);

      const stored = JSON.parse(
        localStorageMock.getItem("ag-grid-filter-presets")!,
      );
      expect(stored).toHaveLength(1);
      expect(stored[0]).toEqual(newPreset);
    });

    it("should update existing preset with same id", async () => {
      const originalPreset: UserPreset = {
        id: "existing",
        name: "Original Name",
        type: "user",
        gridState: { filterModel: {} },
        createdAt: "2023-01-01T00:00:00.000Z",
        updatedAt: "2023-01-01T00:00:00.000Z",
      };

      localStorageMock.setItem(
        "ag-grid-filter-presets",
        JSON.stringify([originalPreset]),
      );

      const updatedPreset: UserPreset = {
        ...originalPreset,
        name: "Updated Name",
        updatedAt: "2023-01-02T00:00:00.000Z",
      };

      await storage.save(updatedPreset);

      const stored = JSON.parse(
        localStorageMock.getItem("ag-grid-filter-presets")!,
      );
      expect(stored).toHaveLength(1);
      expect(stored[0].name).toBe("Updated Name");
    });

    it("should preserve other presets when saving", async () => {
      const existingPresets: UserPreset[] = [
        {
          id: "1",
          name: "Preset 1",
          type: "user",
          gridState: { filterModel: {} },
          createdAt: "2023-01-01T00:00:00.000Z",
          updatedAt: "2023-01-01T00:00:00.000Z",
        },
        {
          id: "2",
          name: "Preset 2",
          type: "user",
          gridState: { filterModel: {} },
          createdAt: "2023-01-01T00:00:00.000Z",
          updatedAt: "2023-01-01T00:00:00.000Z",
        },
      ];

      localStorageMock.setItem(
        "ag-grid-filter-presets",
        JSON.stringify(existingPresets),
      );

      const newPreset: UserPreset = {
        id: "3",
        name: "Preset 3",
        type: "user",
        gridState: { filterModel: {} },
        createdAt: "2023-01-01T00:00:00.000Z",
        updatedAt: "2023-01-01T00:00:00.000Z",
      };

      await storage.save(newPreset);

      const stored = JSON.parse(
        localStorageMock.getItem("ag-grid-filter-presets")!,
      );
      expect(stored).toHaveLength(3);
      expect(stored.map((p: UserPreset) => p.id)).toEqual(["1", "2", "3"]);
    });
  });

  describe("update", () => {
    it("should update existing preset partially", async () => {
      const originalPreset: UserPreset = {
        id: "test",
        name: "Original",
        description: "Original description",
        type: "user",
        gridState: { filterModel: {} },
        createdAt: "2023-01-01T00:00:00.000Z",
        updatedAt: "2023-01-01T00:00:00.000Z",
      };

      localStorageMock.setItem(
        "ag-grid-filter-presets",
        JSON.stringify([originalPreset]),
      );

      await storage.update("test", { name: "Updated Name" });

      const stored = JSON.parse(
        localStorageMock.getItem("ag-grid-filter-presets")!,
      );
      expect(stored[0].name).toBe("Updated Name");
      expect(stored[0].description).toBe("Original description");
      expect(new Date(stored[0].updatedAt).getTime()).toBeGreaterThan(
        new Date(originalPreset.updatedAt).getTime(),
      );
    });

    it("should throw error when updating non-existent preset", async () => {
      await expect(
        storage.update("non-existent", { name: "New Name" }),
      ).rejects.toThrow("Preset with id non-existent not found");
    });
  });

  describe("delete", () => {
    it("should delete existing preset", async () => {
      const presets: UserPreset[] = [
        {
          id: "1",
          name: "Preset 1",
          type: "user",
          gridState: { filterModel: {} },
          createdAt: "2023-01-01T00:00:00.000Z",
          updatedAt: "2023-01-01T00:00:00.000Z",
        },
        {
          id: "2",
          name: "Preset 2",
          type: "user",
          gridState: { filterModel: {} },
          createdAt: "2023-01-01T00:00:00.000Z",
          updatedAt: "2023-01-01T00:00:00.000Z",
        },
      ];

      localStorageMock.setItem(
        "ag-grid-filter-presets",
        JSON.stringify(presets),
      );

      await storage.delete("1");

      const stored = JSON.parse(
        localStorageMock.getItem("ag-grid-filter-presets")!,
      );
      expect(stored).toHaveLength(1);
      expect(stored[0].id).toBe("2");
    });

    it("should handle deleting non-existent preset gracefully", async () => {
      const presets: UserPreset[] = [
        {
          id: "1",
          name: "Preset 1",
          type: "user",
          gridState: { filterModel: {} },
          createdAt: "2023-01-01T00:00:00.000Z",
          updatedAt: "2023-01-01T00:00:00.000Z",
        },
      ];

      localStorageMock.setItem(
        "ag-grid-filter-presets",
        JSON.stringify(presets),
      );

      await storage.delete("non-existent");

      const stored = JSON.parse(
        localStorageMock.getItem("ag-grid-filter-presets")!,
      );
      expect(stored).toHaveLength(1);
    });
  });

  describe("clear", () => {
    it("should remove all presets", async () => {
      const presets: UserPreset[] = [
        {
          id: "1",
          name: "Preset 1",
          type: "user",
          gridState: { filterModel: {} },
          createdAt: "2023-01-01T00:00:00.000Z",
          updatedAt: "2023-01-01T00:00:00.000Z",
        },
      ];

      localStorageMock.setItem(
        "ag-grid-filter-presets",
        JSON.stringify(presets),
      );

      await storage.clear();

      expect(localStorageMock.getItem("ag-grid-filter-presets")).toBeNull();
    });
  });

  describe("getInfo", () => {
    it("should return storage information", async () => {
      const presets: UserPreset[] = [
        {
          id: "1",
          name: "Preset 1",
          type: "user",
          gridState: { filterModel: {} },
          createdAt: "2023-01-01T00:00:00.000Z",
          updatedAt: "2023-01-01T00:00:00.000Z",
        },
        {
          id: "2",
          name: "Preset 2",
          type: "user",
          gridState: { filterModel: {} },
          createdAt: "2023-01-01T00:00:00.000Z",
          updatedAt: "2023-01-01T00:00:00.000Z",
        },
      ];

      localStorageMock.setItem(
        "ag-grid-filter-presets",
        JSON.stringify(presets),
      );

      const info = await storage.getInfo();

      expect(info.count).toBe(2);
      expect(info.compressed).toBe(false);
      expect(info.quota).toBe(5 * 1024 * 1024);
      expect(info.used).toBeGreaterThan(0);
      expect(info.available).toBeLessThan(info.quota);
    });
  });

  describe("storage quota handling", () => {
    it("should detect when storage quota is exceeded", async () => {
      // Simulate quota exceeded error
      const originalSetItem = localStorageMock.setItem;
      localStorageMock.setItem = vi.fn(() => {
        throw new DOMException("QuotaExceededError");
      });

      const preset: UserPreset = {
        id: "large",
        name: "Large Preset",
        type: "user",
        gridState: {
          filterModel: {
            // Simulate large filter model
            ...Array.from({ length: 1000 }, (_, i) => ({
              [`column${i}`]: { type: "equals", filter: `value${i}` },
            })).reduce((acc, curr) => ({ ...acc, ...curr }), {}),
          },
        },
        createdAt: "2023-01-01T00:00:00.000Z",
        updatedAt: "2023-01-01T00:00:00.000Z",
      };

      await expect(storage.save(preset)).rejects.toThrow("QuotaExceededError");

      localStorageMock.setItem = originalSetItem;
    });
  });

  describe("cross-tab synchronization", () => {
    it("should handle storage events from other tabs", async () => {
      const preset: UserPreset = {
        id: "cross-tab",
        name: "Cross Tab Preset",
        type: "user",
        gridState: { filterModel: {} },
        createdAt: "2023-01-01T00:00:00.000Z",
        updatedAt: "2023-01-01T00:00:00.000Z",
      };

      // Simulate storage event from another tab
<<<<<<< HEAD
      // Note: jsdom doesn't fully support StorageEvent with storageArea
      // so we'll manually update localStorage and dispatch a simpler event
      localStorage.setItem("ag-grid-filter-presets", JSON.stringify([preset]));

      const storageEvent = new StorageEvent("storage", {
        key: "ag-grid-filter-presets",
        newValue: JSON.stringify([preset]),
        oldValue: "[]",
=======
      // Note: jsdom doesn't support StorageEvent constructor properly,
      // so we'll test the functionality differently
      localStorage.setItem("ag-grid-filter-presets", JSON.stringify([preset]));

      // Manually trigger a storage event handler
      const event = new Event("storage");
      Object.defineProperty(event, "key", { value: "ag-grid-filter-presets" });
      Object.defineProperty(event, "newValue", {
        value: JSON.stringify([preset]),
>>>>>>> 5b4b7031
      });
      Object.defineProperty(event, "oldValue", { value: "[]" });
      Object.defineProperty(event, "storageArea", { value: localStorage });

      window.dispatchEvent(event);

      // The storage adapter should pick up the change
      const presets = await storage.getAll();
      expect(presets).toEqual([preset]);
    });
  });
});

describe("PresetStorage - Compression", () => {
  it("should compress data when enabled", async () => {
    // This would test compression functionality
    // Implementation would use LZ-String or similar
    expect(true).toBe(true); // Placeholder
  });

  it("should handle decompression of stored data", async () => {
    // This would test decompression functionality
    expect(true).toBe(true); // Placeholder
  });
});

describe("PresetStorage - IndexedDB Adapter", () => {
  it("should handle larger storage requirements", async () => {
    // This would test IndexedDB implementation
    // which supports much larger storage quotas
    expect(true).toBe(true); // Placeholder
  });
});

describe("PresetStorage - Error Handling", () => {
  it("should handle browser private mode limitations", async () => {
    // Test behavior in private browsing mode
    // where localStorage might be restricted
    expect(true).toBe(true); // Placeholder
  });

  it("should provide fallback for unsupported browsers", async () => {
    // Test fallback behavior for older browsers
    expect(true).toBe(true); // Placeholder
  });
});<|MERGE_RESOLUTION|>--- conflicted
+++ resolved
@@ -486,7 +486,6 @@
       };
 
       // Simulate storage event from another tab
-<<<<<<< HEAD
       // Note: jsdom doesn't fully support StorageEvent with storageArea
       // so we'll manually update localStorage and dispatch a simpler event
       localStorage.setItem("ag-grid-filter-presets", JSON.stringify([preset]));
@@ -495,17 +494,13 @@
         key: "ag-grid-filter-presets",
         newValue: JSON.stringify([preset]),
         oldValue: "[]",
-=======
-      // Note: jsdom doesn't support StorageEvent constructor properly,
-      // so we'll test the functionality differently
-      localStorage.setItem("ag-grid-filter-presets", JSON.stringify([preset]));
+      });
 
       // Manually trigger a storage event handler
       const event = new Event("storage");
       Object.defineProperty(event, "key", { value: "ag-grid-filter-presets" });
       Object.defineProperty(event, "newValue", {
         value: JSON.stringify([preset]),
->>>>>>> 5b4b7031
       });
       Object.defineProperty(event, "oldValue", { value: "[]" });
       Object.defineProperty(event, "storageArea", { value: localStorage });
